/*
 * SPDX-FileCopyrightText: 2023 Tommaso Fontana
 * SPDX-FileCopyrightText: 2023 Inria
 * SPDX-FileCopyrightText: 2023 Sebastiano Vigna
 *
 * SPDX-License-Identifier: Apache-2.0 OR LGPL-2.1-or-later
 */

use core::any::TypeId;
use core::{mem, ptr};

use crate::codes::params::{DefaultWriteParams, WriteParams};
use crate::traits::*;
use common_traits::{CastableInto, Integer, Number, Scalar};

/// An implementation of [`BitWrite`] for a [`WordWrite`].
///
/// This implementation uses a bit buffer to store bits that are not yet written.
/// The size of the bit buffer is the size of the word used by the [`WordWrite`],
/// which on most platform should be `usize`.
///
/// The additional type parameter `WP` is used to select the parameters for the
/// instantanous codes, but the casual user should be happy with the default value.
/// See [`WriteParams`] for more details.

#[derive(Debug)]
pub struct BufBitWriter<E: Endianness, WW: WordWrite, WP: WriteParams = DefaultWriteParams> {
    /// The [`WordWrite`] to which we will write words.
    backend: WW,
    /// The buffer where we store bits until we have a word worth of them.
    /// It might be empty, but it is never full.
    /// Only the lower (BE) or upper (LE) `WW::Word::BITS - space_left_in_buffer`
    /// bits are valid: the rest have undefined value.
    buffer: WW::Word,
    /// Number of upper (BE) or lower (LE) free bits in the buffer. It is always greater than zero.
    space_left_in_buffer: usize,
    _marker_endianness: core::marker::PhantomData<(E, WP)>,
}

impl<E: Endianness, WW: WordWrite, WP: WriteParams> BufBitWriter<E, WW, WP>
where
    BufBitWriter<E, WW, WP>: BitWrite<E>,
{
    /// Create a new [`BufBitWriter`] around a [`WordWrite`].
    ///
    /// ### Example
    /// ```
    /// use dsi_bitstream::prelude::*;
    /// let buffer = Vec::<usize>::new();
    /// let word_writer = MemWordWriterVec::new(buffer);
    /// let mut buf_bit_writer = <BufBitWriter<BE, _>>::new(word_writer);
    pub fn new(backend: WW) -> Self {
        Self {
            backend,
            buffer: WW::Word::ZERO,
            space_left_in_buffer: WW::Word::BITS,
            _marker_endianness: core::marker::PhantomData,
        }
    }

    ///  Return the backend, consuming this writer after
    /// [flushing it](BufBitWriter::flush).
    pub fn into_inner(mut self) -> Result<WW, <Self as BitWrite<E>>::Error> {
        self.flush()?;
        // SAFETY: forget(self) prevents double dropping backend
        let backend = unsafe { ptr::read(&self.backend) };
        mem::forget(self);
        Ok(backend)
    }
}

impl<E: Endianness, WW: WordWrite, WP: WriteParams> core::ops::Drop for BufBitWriter<E, WW, WP> {
    fn drop(&mut self) {
        if TypeId::of::<E>() == TypeId::of::<LE>() {
            flush_le(self).unwrap()
        } else {
            // TypeId::of::<E>() = TypeId::of::<BE>()
            flush_be(self).unwrap()
        }
    }
}

/// Helper function flushing a [`BufBitWriter`] in big-endian fashion.
///
/// The endianness is hardwired because the function is called
/// from [`BufBitWriter::drop`] using a check on the
/// [`TypeId`] of the endianness.
fn flush_be<E: Endianness, WW: WordWrite, WP: WriteParams>(
    buf_bit_writer: &mut BufBitWriter<E, WW, WP>,
) -> Result<(), WW::Error> {
    if buf_bit_writer.space_left_in_buffer != WW::Word::BITS {
        buf_bit_writer.buffer <<= buf_bit_writer.space_left_in_buffer;
        buf_bit_writer
            .backend
            .write_word(buf_bit_writer.buffer.to_be())?;
        buf_bit_writer.space_left_in_buffer = WW::Word::BITS;
    }
    buf_bit_writer.backend.flush()?;
    Ok(())
}

impl<WW: WordWrite, WP: WriteParams> BitWrite<BE> for BufBitWriter<BE, WW, WP>
where
    u64: CastableInto<WW::Word>,
{
    type Error = <WW as WordWrite>::Error;

    fn flush(&mut self) -> Result<(), Self::Error> {
        flush_be(self)
    }

    #[allow(unused_mut)]
    #[inline]
    fn write_bits(&mut self, mut value: u64, n_bits: usize) -> Result<usize, Self::Error> {
        debug_assert!(n_bits <= 64);
        #[cfg(feature = "checks")]
        assert!(
            value & (1_u128 << n_bits).wrapping_sub(1) as u64 == value,
            "Error: value {} does not fit in {} bits",
            value,
            n_bits
        );
        debug_assert!(self.space_left_in_buffer > 0);

        #[cfg(test)]
        if n_bits < 64 {
            // We put garbage in the higher bits for testing
            value |= u64::MAX << n_bits;
        }

        // Easy way out: we fit the buffer
        if n_bits < self.space_left_in_buffer {
            self.buffer <<= n_bits;
            // Clean up bits higher than n_bits
            self.buffer |= value.cast() & !(WW::Word::MAX << n_bits as u32);
            self.space_left_in_buffer -= n_bits;
            return Ok(n_bits);
        }

        // Load the bottom of the buffer, if necessary, and dump the whole buffer
        self.buffer = self.buffer << (self.space_left_in_buffer - 1) << 1;
        // The first shift discards bits higher than n_bits
        self.buffer |= (value << (64 - n_bits) >> (64 - self.space_left_in_buffer)).cast();
        self.backend.write_word(self.buffer.to_be())?;

        let mut to_write = n_bits - self.space_left_in_buffer;

        for _ in 0..to_write / WW::Word::BITS {
            to_write -= WW::Word::BITS;
            self.backend
                .write_word((value >> to_write).cast().to_be())?;
        }

        self.space_left_in_buffer = WW::Word::BITS - to_write;
        self.buffer = value.cast();
        Ok(n_bits)
    }

    #[inline]
    #[allow(clippy::collapsible_if)]
    fn write_unary(&mut self, mut value: u64) -> Result<usize, Self::Error> {
        debug_assert_ne!(value, u64::MAX);
        debug_assert!(self.space_left_in_buffer > 0);

        let code_length = value + 1;

        // Easy way out: we fit the buffer
        if code_length <= self.space_left_in_buffer as u64 {
            self.space_left_in_buffer -= code_length as usize;
<<<<<<< HEAD
            self.buffer <<= code_length;
            self.buffer |= WW::Word::ONE;
            return Ok(code_length as usize);
        }

        if code_length == self.space_left_in_buffer as u64 {
            self.space_left_in_buffer = WW::Word::BITS;
            self.buffer = self.buffer << value << 1; // Might be code_length == WW::Word::BITS
=======
            self.buffer = self.buffer << value << 1;
>>>>>>> f631bb7c
            self.buffer |= WW::Word::ONE;
            if self.space_left_in_buffer == 0 {
                self.backend.write_word(self.buffer.to_be())?;
                self.space_left_in_buffer = WW::Word::BITS;
            }
            return Ok(code_length as usize);
        }

        self.buffer = self.buffer << (self.space_left_in_buffer - 1) << 1;
        self.backend.write_word(self.buffer.to_be())?;

        value -= self.space_left_in_buffer as u64;

        for _ in 0..value / WW::Word::BITS as u64 {
            self.backend.write_word(WW::Word::ZERO)?;
        }

        value %= WW::Word::BITS as u64;

        if value == WW::Word::BITS as u64 - 1 {
            self.backend.write_word(WW::Word::ONE.to_be())?;
            self.space_left_in_buffer = WW::Word::BITS;
        } else {
            self.buffer = WW::Word::ONE;
            self.space_left_in_buffer = WW::Word::BITS - (value as usize + 1);
        }

        Ok(code_length as usize)
    }

    #[cfg(not(feature = "no_copy_impls"))]
    fn copy_from<F: Endianness>(
        &mut self,
        bit_read: &mut impl BitRead<F>,
        mut n: u64,
    ) -> Result<(), Box<dyn std::error::Error>> {
        if n < self.space_left_in_buffer as u64 {
            self.buffer = self.buffer << n | bit_read.read_bits(n as usize)?.cast();
            self.space_left_in_buffer -= n as usize;
            return Ok(());
        }

        self.buffer = self.buffer << (self.space_left_in_buffer - 1) << 1
            | bit_read.read_bits(self.space_left_in_buffer)?.cast();
        n -= self.space_left_in_buffer as u64;

        self.backend.write_word(self.buffer.to_be())?;

        for _ in 0..n / WW::Word::BITS as u64 {
            self.backend
                .write_word(bit_read.read_bits(WW::Word::BITS)?.cast().to_be())?;
        }

        n %= WW::Word::BITS as u64;
        self.buffer = bit_read.read_bits(n as usize)?.cast();
        self.space_left_in_buffer = WW::Word::BITS - n as usize;

        Ok(())
    }
}

/// Helper function flushing a [`BufBitWriter`] in big-endian fashion.
///
/// The endianness is hardwired because the function is called
/// from [`BufBitWriter::drop`] using a check on the
/// [`TypeId`] of the endianness.
fn flush_le<E: Endianness, WW: WordWrite, WP: WriteParams>(
    buf_bit_writer: &mut BufBitWriter<E, WW, WP>,
) -> Result<(), WW::Error> {
    if buf_bit_writer.space_left_in_buffer != WW::Word::BITS {
        buf_bit_writer.buffer >>= buf_bit_writer.space_left_in_buffer;
        buf_bit_writer
            .backend
            .write_word(buf_bit_writer.buffer.to_le())?;
        buf_bit_writer.space_left_in_buffer = WW::Word::BITS;
    }
    buf_bit_writer.backend.flush()?;
    Ok(())
}

impl<WW: WordWrite, WP: WriteParams> BitWrite<LE> for BufBitWriter<LE, WW, WP>
where
    u64: CastableInto<WW::Word>,
{
    type Error = <WW as WordWrite>::Error;

    fn flush(&mut self) -> Result<(), Self::Error> {
        flush_le(self)
    }

    #[inline]
    fn write_bits(&mut self, mut value: u64, n_bits: usize) -> Result<usize, Self::Error> {
        debug_assert!(n_bits <= 64);
        #[cfg(feature = "checks")]
        assert!(
            value & (1_u128 << n_bits).wrapping_sub(1) as u64 == value,
            "Error: value {} does not fit in {} bits",
            value,
            n_bits
        );
        debug_assert!(self.space_left_in_buffer > 0);

        #[cfg(test)]
        if n_bits < 64 {
            // We put garbage in the higher bits for testing
            value |= u64::MAX << n_bits;
        }

        // Easy way out: we fit the buffer
        if n_bits < self.space_left_in_buffer {
            self.buffer >>= n_bits;
            // Clean up bits higher than n_bits
            self.buffer |=
                (value.cast() & !(WW::Word::MAX << n_bits as u32)).rotate_right(n_bits as u32);
            self.space_left_in_buffer -= n_bits;
            return Ok(n_bits);
        }

        // Load the top of the buffer, if necessary, and dump the whole buffer
        self.buffer = self.buffer >> (self.space_left_in_buffer - 1) >> 1;
        self.buffer |= value.cast() << (WW::Word::BITS - self.space_left_in_buffer);
        self.backend.write_word(self.buffer.to_le())?;

        let to_write = n_bits - self.space_left_in_buffer;
        value = value >> (self.space_left_in_buffer - 1) >> 1;

        for _ in 0..to_write / WW::Word::BITS {
            self.backend.write_word(value.cast().to_le())?;
            // This cannot be executed with WW::Word::BITS >= 64
            value >>= WW::Word::BITS;
        }

        self.space_left_in_buffer = WW::Word::BITS - to_write % WW::Word::BITS;
        self.buffer = value.cast().rotate_right(to_write as u32);
        Ok(n_bits)
    }

    #[inline]
    #[allow(clippy::collapsible_if)]
    fn write_unary(&mut self, mut value: u64) -> Result<usize, Self::Error> {
        debug_assert_ne!(value, u64::MAX);
        debug_assert!(self.space_left_in_buffer > 0);

        let code_length = value + 1;

        // Easy way out: we fit the buffer
        if code_length <= self.space_left_in_buffer as u64 {
            self.space_left_in_buffer -= code_length as usize;
<<<<<<< HEAD
            self.buffer >>= code_length;
            self.buffer |= WW::Word::ONE << (WW::Word::BITS - 1);
            return Ok(code_length as usize);
        }

        if code_length == self.space_left_in_buffer as u64 {
            self.space_left_in_buffer = WW::Word::BITS;
            self.buffer = self.buffer >> value >> 1; // Might be code_length == WW::Word::BITS
=======
            self.buffer = self.buffer >> value >> 1;
>>>>>>> f631bb7c
            self.buffer |= WW::Word::ONE << (WW::Word::BITS - 1);
            if self.space_left_in_buffer == 0 {
                self.backend.write_word(self.buffer.to_le())?;
                self.space_left_in_buffer = WW::Word::BITS;
            }
            return Ok(code_length as usize);
        }

        self.buffer = self.buffer >> (self.space_left_in_buffer - 1) >> 1;
        self.backend.write_word(self.buffer.to_le())?;

        value -= self.space_left_in_buffer as u64;

        for _ in 0..value / WW::Word::BITS as u64 {
            self.backend.write_word(WW::Word::ZERO)?;
        }

        value %= WW::Word::BITS as u64;

        if value == WW::Word::BITS as u64 - 1 {
            self.backend
                .write_word((WW::Word::ONE << (WW::Word::BITS - 1)).to_le())?;
            self.space_left_in_buffer = WW::Word::BITS;
        } else {
            self.buffer = WW::Word::ONE << (WW::Word::BITS - 1);
            self.space_left_in_buffer = WW::Word::BITS - (value as usize + 1);
        }

        Ok(code_length as usize)
    }

    #[cfg(not(feature = "no_copy_impls"))]

    fn copy_from<F: Endianness>(
        &mut self,
        bit_read: &mut impl BitRead<F>,
        mut n: u64,
    ) -> Result<(), Box<dyn std::error::Error>> {
        if n < self.space_left_in_buffer as u64 {
            self.buffer =
                self.buffer >> n | (bit_read.read_bits(n as usize)?.cast()).rotate_right(n as u32);
            self.space_left_in_buffer -= n as usize;
            return Ok(());
        }

        self.buffer = self.buffer >> (self.space_left_in_buffer - 1) >> 1
            | (bit_read.read_bits(self.space_left_in_buffer)?.cast())
                .rotate_right(self.space_left_in_buffer as u32);
        n -= self.space_left_in_buffer as u64;

        self.backend.write_word(self.buffer.to_le())?;

        for _ in 0..n / WW::Word::BITS as u64 {
            self.backend
                .write_word(bit_read.read_bits(WW::Word::BITS)?.cast().to_le())?;
        }

        n %= WW::Word::BITS as u64;
        self.buffer = bit_read
            .read_bits(n as usize)?
            .cast()
            .rotate_right(n as u32);
        self.space_left_in_buffer = WW::Word::BITS - n as usize;

        Ok(())
    }
}

macro_rules! test_buf_bit_writer {
    ($f: ident, $word:ty) => {
        #[test]
        fn $f() -> Result<(), Box<dyn std::error::Error>> {
            use super::MemWordWriterVec;
            use crate::{
                codes::{GammaRead, GammaWrite},
                prelude::{
                    len_delta, len_gamma, BufBitReader, DeltaRead, DeltaWrite, MemWordReader,
                },
            };
            use rand::Rng;
            use rand::{rngs::SmallRng, SeedableRng};

            let mut buffer_be: Vec<$word> = vec![];
            let mut buffer_le: Vec<$word> = vec![];
            let mut big = BufBitWriter::<BE, _>::new(MemWordWriterVec::new(&mut buffer_be));
            let mut little = BufBitWriter::<LE, _>::new(MemWordWriterVec::new(&mut buffer_le));

            let mut r = SmallRng::seed_from_u64(0);
            const ITER: usize = 1_000_000;

            for _ in 0..ITER {
                let value = r.gen_range(0..128);
                assert_eq!(big.write_gamma(value)?, len_gamma(value));
                let value = r.gen_range(0..128);
                assert_eq!(little.write_gamma(value)?, len_gamma(value));
                let value = r.gen_range(0..128);
                assert_eq!(big.write_gamma(value)?, len_gamma(value));
                let value = r.gen_range(0..128);
                assert_eq!(little.write_gamma(value)?, len_gamma(value));
                let value = r.gen_range(0..128);
                assert_eq!(big.write_delta(value)?, len_delta(value));
                let value = r.gen_range(0..128);
                assert_eq!(little.write_delta(value)?, len_delta(value));
                let value = r.gen_range(0..128);
                assert_eq!(big.write_delta(value)?, len_delta(value));
                let value = r.gen_range(0..128);
                assert_eq!(little.write_delta(value)?, len_delta(value));
                let n_bits = r.gen_range(0..=64);
                if n_bits == 0 {
                    big.write_bits(0, 0)?;
                } else {
                    big.write_bits(r.gen::<u64>() & u64::MAX >> 64 - n_bits, n_bits)?;
                }
                let n_bits = r.gen_range(0..=64);
                if n_bits == 0 {
                    little.write_bits(0, 0)?;
                } else {
                    little.write_bits(r.gen::<u64>() & u64::MAX >> 64 - n_bits, n_bits)?;
                }
                let value = r.gen_range(0..128);
                assert_eq!(big.write_unary(value)?, value as usize + 1);
                let value = r.gen_range(0..128);
                assert_eq!(little.write_unary(value)?, value as usize + 1);
            }

            drop(big);
            drop(little);

            type ReadWord = u16;
            let be_trans: &[ReadWord] = unsafe {
                core::slice::from_raw_parts(
                    buffer_be.as_ptr() as *const ReadWord,
                    buffer_be.len()
                        * (core::mem::size_of::<$word>() / core::mem::size_of::<ReadWord>()),
                )
            };
            let le_trans: &[ReadWord] = unsafe {
                core::slice::from_raw_parts(
                    buffer_le.as_ptr() as *const ReadWord,
                    buffer_le.len()
                        * (core::mem::size_of::<$word>() / core::mem::size_of::<ReadWord>()),
                )
            };

            let mut big_buff = BufBitReader::<BE, _>::new(MemWordReader::new(be_trans));
            let mut little_buff = BufBitReader::<LE, _>::new(MemWordReader::new(le_trans));

            let mut r = SmallRng::seed_from_u64(0);

            for _ in 0..ITER {
                assert_eq!(big_buff.read_gamma()?, r.gen_range(0..128));
                assert_eq!(little_buff.read_gamma()?, r.gen_range(0..128));
                assert_eq!(big_buff.read_gamma()?, r.gen_range(0..128));
                assert_eq!(little_buff.read_gamma()?, r.gen_range(0..128));
                assert_eq!(big_buff.read_delta()?, r.gen_range(0..128));
                assert_eq!(little_buff.read_delta()?, r.gen_range(0..128));
                assert_eq!(big_buff.read_delta()?, r.gen_range(0..128));
                assert_eq!(little_buff.read_delta()?, r.gen_range(0..128));
                let n_bits = r.gen_range(0..=64);
                if n_bits == 0 {
                    assert_eq!(big_buff.read_bits(0)?, 0);
                } else {
                    assert_eq!(
                        big_buff.read_bits(n_bits)?,
                        r.gen::<u64>() & u64::MAX >> 64 - n_bits
                    );
                }
                let n_bits = r.gen_range(0..=64);
                if n_bits == 0 {
                    assert_eq!(little_buff.read_bits(0)?, 0);
                } else {
                    assert_eq!(
                        little_buff.read_bits(n_bits)?,
                        r.gen::<u64>() & u64::MAX >> 64 - n_bits
                    );
                }

                assert_eq!(big_buff.read_unary()?, r.gen_range(0..128));
                assert_eq!(little_buff.read_unary()?, r.gen_range(0..128));
            }

            Ok(())
        }
    };
}

test_buf_bit_writer!(test_u128, u128);
test_buf_bit_writer!(test_u64, u64);
test_buf_bit_writer!(test_u32, u32);

test_buf_bit_writer!(test_u16, u16);
test_buf_bit_writer!(test_usize, usize);<|MERGE_RESOLUTION|>--- conflicted
+++ resolved
@@ -167,18 +167,7 @@
         // Easy way out: we fit the buffer
         if code_length <= self.space_left_in_buffer as u64 {
             self.space_left_in_buffer -= code_length as usize;
-<<<<<<< HEAD
-            self.buffer <<= code_length;
-            self.buffer |= WW::Word::ONE;
-            return Ok(code_length as usize);
-        }
-
-        if code_length == self.space_left_in_buffer as u64 {
-            self.space_left_in_buffer = WW::Word::BITS;
-            self.buffer = self.buffer << value << 1; // Might be code_length == WW::Word::BITS
-=======
             self.buffer = self.buffer << value << 1;
->>>>>>> f631bb7c
             self.buffer |= WW::Word::ONE;
             if self.space_left_in_buffer == 0 {
                 self.backend.write_word(self.buffer.to_be())?;
@@ -327,18 +316,7 @@
         // Easy way out: we fit the buffer
         if code_length <= self.space_left_in_buffer as u64 {
             self.space_left_in_buffer -= code_length as usize;
-<<<<<<< HEAD
-            self.buffer >>= code_length;
-            self.buffer |= WW::Word::ONE << (WW::Word::BITS - 1);
-            return Ok(code_length as usize);
-        }
-
-        if code_length == self.space_left_in_buffer as u64 {
-            self.space_left_in_buffer = WW::Word::BITS;
-            self.buffer = self.buffer >> value >> 1; // Might be code_length == WW::Word::BITS
-=======
             self.buffer = self.buffer >> value >> 1;
->>>>>>> f631bb7c
             self.buffer |= WW::Word::ONE << (WW::Word::BITS - 1);
             if self.space_left_in_buffer == 0 {
                 self.backend.write_word(self.buffer.to_le())?;
